/*
 * The MIT License
 * 
 * Copyright 2018 Matthias Fussenegger, Johannes Stadelmann
 * 
 * Permission is hereby granted, free of charge, to any person obtaining a copy 
 * of this software and associated documentation files (the "Software"), to deal 
 * in the Software without restriction, including without limitation the rights 
 * to use, copy, modify, merge, publish, distribute, sublicense, and/or sell 
 * copies of the Software, and to permit persons to whom the Software is 
 * furnished to do so, subject to the following conditions:
 *
 * The above copyright notice and this permission notice shall be included in 
 * all copies or substantial portions of the Software.
 *
 * THE SOFTWARE IS PROVIDED "AS IS", WITHOUT WARRANTY OF ANY KIND, EXPRESS OR 
 * IMPLIED, INCLUDING BUT NOT LIMITED TO THE WARRANTIES OF MERCHANTABILITY, 
 * FITNESS FOR A PARTICULAR PURPOSE AND NONINFRINGEMENT. IN NO EVENT SHALL THE 
 * AUTHORS OR COPYRIGHT HOLDERS BE LIABLE FOR ANY CLAIM, DAMAGES OR OTHER 
 * LIABILITY, WHETHER IN AN ACTION OF CONTRACT, TORT OR OTHERWISE, ARISING FROM, 
 * OUT OF OR IN CONNECTION WITH THE SOFTWARE OR THE USE OR OTHER DEALINGS IN 
 * THE SOFTWARE.
 */
package at.fhv.machinelearning;

import at.fhv.machinelearning.utils.AppUtils;
import at.fhv.machinelearning.utils.DataSetUtils;
import java.io.BufferedReader;
import java.io.FileInputStream;
import java.io.FileOutputStream;
import java.io.FileReader;
import java.io.IOException;
import java.io.ObjectInputStream;
import java.io.ObjectOutputStream;
import java.net.URISyntaxException;
import java.util.ArrayList;
import java.util.Arrays;
import java.util.Collections;
import java.util.List;
import java.util.concurrent.CountDownLatch;
import java.util.concurrent.ExecutorService;
import java.util.concurrent.Executors;
import java.util.logging.Level;
import java.util.logging.Logger;

import org.apache.commons.math3.linear.ArrayRealVector;

/**
 *
 * @author Matthias Fussenegger
 * @author Johannes Stadelmann
 */
public final class App {

    private static final Logger LOG = Logger.getLogger(App.class.getName());

    private App() {
        throw new AssertionError("Holds static members only.");
    }

    /**
     * Main entry point of application.
     *
     * @param args the command line arguments.
     */
    public static void main(String[] args) {
        ExecutorService executor = Executors.newCachedThreadPool();
        CountDownLatch countDownLatch = new CountDownLatch(1);
        try {
            executor.execute(testWithLetterOrigCSV(countDownLatch)); // with 66% split
            testWithSeedsCSV(); // synchronously, with CrossValidation (10 folds)
            countDownLatch.await();
        } catch (InterruptedException ex) {
            LOG.log(Level.SEVERE, null, ex);
        } finally {
            executor.shutdown();
        }
    }

    @SuppressWarnings("SleepWhileInLoop")
    private static Runnable testWithLetterOrigCSV(CountDownLatch countDownLatch) {
        try {
            final String res = "/assets/lettersOrig1000.csv";
            String csv = AppUtils.getResource(App.class, res);
            DataSet dataSet = readCSV(csv, ",", true, ClassLabelPos.LAST);

            Collections.shuffle(dataSet.getData());

            final Fold fold = Fold.forPercentageSplit(dataSet, 66, NormalizationMethod.MIN_MAX);

            final int numInput = fold.getTestSet().get(0).getDimension();
            final int numOutput = DataSetUtils.determineNumberOfOutputNeurons(dataSet);

<<<<<<< HEAD
            ArrayList<Integer> numsHiddenLayer = new ArrayList<>();
            numsHiddenLayer.add(100); // first hiddenlayer with 100 neurons
            numsHiddenLayer.add(40); // second hiddenlayer with 40 neurons
            NN network = NN.create("MNIST", numInput, numsHiddenLayer, numOutput);
=======
            NN network = NN.create("MNIST", numInput, numHidden, numOutput);
>>>>>>> d1fa9c7c
            network.setLearningRate(0.3);

            final NetworkRunnerAsync asyncRunner = NetworkRunners
                    .createForAsynchronousExecution(network, fold.getTrainSet(), 100);

            // train network asynchronously
            asyncRunner.setOnCompleted((String s) -> {
                List<Integer> predicted = asyncRunner.predict(fold.getTestSet());
                List<Integer> expected = fold.getValidationSet();

                double result = asyncRunner.calculateMetrics(predicted, expected);
                LOG.log(Level.INFO, "Success rate: {0}", result);

                try { // serialize created network
                    serialize(network, "nn_letters.ser");
                } catch (IOException ex) {
                    LOG.log(Level.SEVERE, null, ex);
                }
                countDownLatch.countDown();
            });

            return asyncRunner;

        } catch (IOException | URISyntaxException ex) {
            LOG.log(Level.SEVERE, null, ex);
        }

        return () -> {
            // no-op
        };
    }

    private static void testWithSeedsCSV() {
        try {
            final String res = "/assets/seeds_dataset.csv";
            String csv = AppUtils.getResource(App.class, res);
            DataSet dataSet = readCSV(csv, ",", false, ClassLabelPos.LAST);

            Collections.shuffle(dataSet.getData());

            List<DataSet> splits = DataSetUtils.crossSplit(dataSet, 10); // 10 folds
            final List<Fold> folds = Fold.forCrossValidation(splits, NormalizationMethod.MIN_MAX);

            final int numOutput = DataSetUtils.determineNumberOfOutputNeurons(dataSet);
            final int numHidden = 10;

            final StringBuilder sb = new StringBuilder();

            folds.stream().map((fold) -> {
                int numInput = fold.getTestSet().get(0).getDimension();   
                ArrayList<Integer> numsHiddenLayer = new ArrayList<>();
                numsHiddenLayer.add(40); // one hiddenlayer with 40 neurons
                NN network = NN.create("SEEDS", numInput, numsHiddenLayer, numOutput);
                NetworkRunner runner = new NetworkRunner(network);
                runner.trainNetwork(fold.getTrainSet(), 100); // epochs
                List<Integer> predicted = runner.predict(fold.getTestSet());
                List<Integer> expected = fold.getValidationSet();
                return runner.calculateMetrics(predicted, expected);
            }).forEachOrdered((result) -> {
                sb.append(result).append(", ");
            });

            // remove last comma and insert brackets at beginning and end
            sb.deleteCharAt(sb.length() - 2).insert(0, "[ ").append("]");
            LOG.log(Level.INFO, "Success rates: {0}", sb);
        } catch (IOException | URISyntaxException ex) {
            LOG.log(Level.SEVERE, null, ex);
        }
    }

    /**
     * Serializes the specified object and stores it at the specified location.
     *
     * @param object the object to be serialized
     * @param location the location where to store the serialized data.
     * @throws IOException if an I/O error occurred.
     */
    static final void serialize(final Object object, final String location) throws IOException {
        // serialize the whole object
        try (FileOutputStream fos = new FileOutputStream(location);
                ObjectOutputStream oos = new ObjectOutputStream(fos);) {
            oos.writeObject(object);
            LOG.log(Level.INFO, "Saved serialized data to {0}", location);
        }
    }

    /**
     * Deserializes the serialized network data at the specified location and
     * returns an instance of {@link NN}.
     *
     * @param location the location of the serialized network.
     * @return an instance of {@link NN} created from the deserialized data.
     * @throws IOException if an I/O error occurred.
     * @throws ClassNotFoundException assertion error, {@link NN} not found.
     */
    static NN deserializeNetwork(final String location) throws IOException, ClassNotFoundException {
        NN network;
        try (final FileInputStream fis = new FileInputStream(location);
                final ObjectInputStream ois = new ObjectInputStream(fis);) {
            network = (NN) ois.readObject();
            LOG.log(Level.INFO, "Deserialized data from ", location);
        }
        return network;
    }

    /**
     * Reads a CSV file from {@code filename} considering the specified
     * {@code separator}.
     *
     * @param filename the file to be read.
     * @param separator the delimiter/separator.
     * @param skipHeader true to skip the first line, false otherwise.
     * @param labelPos the position of the class label.
     * @return a list consisting of {@link InputVector}.
     * @throws IOException if an I/O error occurred.
     */
    static final DataSet readCSV(String filename, String separator,
            boolean skipHeader, ClassLabelPos labelPos) throws IOException {

        List<InputVector> inputVectors = new ArrayList<>();
        try (final FileReader fr = new FileReader(filename);
                final BufferedReader br = new BufferedReader(fr);) {
            if (skipHeader) {
                br.readLine();
            }
            String line; // buffer
            while ((line = br.readLine()) != null) {
                List<String> splits = new ArrayList<>(Arrays.asList(line.split(separator)));
                String label;
                switch (labelPos) {
                    case FIRST: {
                        label = splits.remove(0);
                    }
                    break;
                    case LAST: {
                        label = splits.remove(splits.size() - 1);
                    }
                    break;
                    default:
                        throw new AssertionError(labelPos.name());
                }
                label = label.trim(); // remove leading and trailing whitespace
                double[] values = new double[splits.size()]; // data
                for (int i = 0; i < values.length; ++i) {
                    values[i] = Double.parseDouble(splits.get(i).trim());
                }
                inputVectors.add(new InputVector(new ArrayRealVector(values), label));
            }
        }
        return new DataSet(inputVectors);
    }

    private enum ClassLabelPos {
        FIRST, LAST;
    }
}
<|MERGE_RESOLUTION|>--- conflicted
+++ resolved
@@ -1,257 +1,252 @@
-/*
- * The MIT License
- * 
- * Copyright 2018 Matthias Fussenegger, Johannes Stadelmann
- * 
- * Permission is hereby granted, free of charge, to any person obtaining a copy 
- * of this software and associated documentation files (the "Software"), to deal 
- * in the Software without restriction, including without limitation the rights 
- * to use, copy, modify, merge, publish, distribute, sublicense, and/or sell 
- * copies of the Software, and to permit persons to whom the Software is 
- * furnished to do so, subject to the following conditions:
- *
- * The above copyright notice and this permission notice shall be included in 
- * all copies or substantial portions of the Software.
- *
- * THE SOFTWARE IS PROVIDED "AS IS", WITHOUT WARRANTY OF ANY KIND, EXPRESS OR 
- * IMPLIED, INCLUDING BUT NOT LIMITED TO THE WARRANTIES OF MERCHANTABILITY, 
- * FITNESS FOR A PARTICULAR PURPOSE AND NONINFRINGEMENT. IN NO EVENT SHALL THE 
- * AUTHORS OR COPYRIGHT HOLDERS BE LIABLE FOR ANY CLAIM, DAMAGES OR OTHER 
- * LIABILITY, WHETHER IN AN ACTION OF CONTRACT, TORT OR OTHERWISE, ARISING FROM, 
- * OUT OF OR IN CONNECTION WITH THE SOFTWARE OR THE USE OR OTHER DEALINGS IN 
- * THE SOFTWARE.
- */
-package at.fhv.machinelearning;
-
-import at.fhv.machinelearning.utils.AppUtils;
-import at.fhv.machinelearning.utils.DataSetUtils;
-import java.io.BufferedReader;
-import java.io.FileInputStream;
-import java.io.FileOutputStream;
-import java.io.FileReader;
-import java.io.IOException;
-import java.io.ObjectInputStream;
-import java.io.ObjectOutputStream;
-import java.net.URISyntaxException;
-import java.util.ArrayList;
-import java.util.Arrays;
-import java.util.Collections;
-import java.util.List;
-import java.util.concurrent.CountDownLatch;
-import java.util.concurrent.ExecutorService;
-import java.util.concurrent.Executors;
-import java.util.logging.Level;
-import java.util.logging.Logger;
-
-import org.apache.commons.math3.linear.ArrayRealVector;
-
-/**
- *
- * @author Matthias Fussenegger
- * @author Johannes Stadelmann
- */
-public final class App {
-
-    private static final Logger LOG = Logger.getLogger(App.class.getName());
-
-    private App() {
-        throw new AssertionError("Holds static members only.");
-    }
-
-    /**
-     * Main entry point of application.
-     *
-     * @param args the command line arguments.
-     */
-    public static void main(String[] args) {
-        ExecutorService executor = Executors.newCachedThreadPool();
-        CountDownLatch countDownLatch = new CountDownLatch(1);
-        try {
-            executor.execute(testWithLetterOrigCSV(countDownLatch)); // with 66% split
-            testWithSeedsCSV(); // synchronously, with CrossValidation (10 folds)
-            countDownLatch.await();
-        } catch (InterruptedException ex) {
-            LOG.log(Level.SEVERE, null, ex);
-        } finally {
-            executor.shutdown();
-        }
-    }
-
-    @SuppressWarnings("SleepWhileInLoop")
-    private static Runnable testWithLetterOrigCSV(CountDownLatch countDownLatch) {
-        try {
-            final String res = "/assets/lettersOrig1000.csv";
-            String csv = AppUtils.getResource(App.class, res);
-            DataSet dataSet = readCSV(csv, ",", true, ClassLabelPos.LAST);
-
-            Collections.shuffle(dataSet.getData());
-
-            final Fold fold = Fold.forPercentageSplit(dataSet, 66, NormalizationMethod.MIN_MAX);
-
-            final int numInput = fold.getTestSet().get(0).getDimension();
-            final int numOutput = DataSetUtils.determineNumberOfOutputNeurons(dataSet);
-
-<<<<<<< HEAD
-            ArrayList<Integer> numsHiddenLayer = new ArrayList<>();
-            numsHiddenLayer.add(100); // first hiddenlayer with 100 neurons
-            numsHiddenLayer.add(40); // second hiddenlayer with 40 neurons
-            NN network = NN.create("MNIST", numInput, numsHiddenLayer, numOutput);
-=======
-            NN network = NN.create("MNIST", numInput, numHidden, numOutput);
->>>>>>> d1fa9c7c
-            network.setLearningRate(0.3);
-
-            final NetworkRunnerAsync asyncRunner = NetworkRunners
-                    .createForAsynchronousExecution(network, fold.getTrainSet(), 100);
-
-            // train network asynchronously
-            asyncRunner.setOnCompleted((String s) -> {
-                List<Integer> predicted = asyncRunner.predict(fold.getTestSet());
-                List<Integer> expected = fold.getValidationSet();
-
-                double result = asyncRunner.calculateMetrics(predicted, expected);
-                LOG.log(Level.INFO, "Success rate: {0}", result);
-
-                try { // serialize created network
-                    serialize(network, "nn_letters.ser");
-                } catch (IOException ex) {
-                    LOG.log(Level.SEVERE, null, ex);
-                }
-                countDownLatch.countDown();
-            });
-
-            return asyncRunner;
-
-        } catch (IOException | URISyntaxException ex) {
-            LOG.log(Level.SEVERE, null, ex);
-        }
-
-        return () -> {
-            // no-op
-        };
-    }
-
-    private static void testWithSeedsCSV() {
-        try {
-            final String res = "/assets/seeds_dataset.csv";
-            String csv = AppUtils.getResource(App.class, res);
-            DataSet dataSet = readCSV(csv, ",", false, ClassLabelPos.LAST);
-
-            Collections.shuffle(dataSet.getData());
-
-            List<DataSet> splits = DataSetUtils.crossSplit(dataSet, 10); // 10 folds
-            final List<Fold> folds = Fold.forCrossValidation(splits, NormalizationMethod.MIN_MAX);
-
-            final int numOutput = DataSetUtils.determineNumberOfOutputNeurons(dataSet);
-            final int numHidden = 10;
-
-            final StringBuilder sb = new StringBuilder();
-
-            folds.stream().map((fold) -> {
-                int numInput = fold.getTestSet().get(0).getDimension();   
-                ArrayList<Integer> numsHiddenLayer = new ArrayList<>();
-                numsHiddenLayer.add(40); // one hiddenlayer with 40 neurons
-                NN network = NN.create("SEEDS", numInput, numsHiddenLayer, numOutput);
-                NetworkRunner runner = new NetworkRunner(network);
-                runner.trainNetwork(fold.getTrainSet(), 100); // epochs
-                List<Integer> predicted = runner.predict(fold.getTestSet());
-                List<Integer> expected = fold.getValidationSet();
-                return runner.calculateMetrics(predicted, expected);
-            }).forEachOrdered((result) -> {
-                sb.append(result).append(", ");
-            });
-
-            // remove last comma and insert brackets at beginning and end
-            sb.deleteCharAt(sb.length() - 2).insert(0, "[ ").append("]");
-            LOG.log(Level.INFO, "Success rates: {0}", sb);
-        } catch (IOException | URISyntaxException ex) {
-            LOG.log(Level.SEVERE, null, ex);
-        }
-    }
-
-    /**
-     * Serializes the specified object and stores it at the specified location.
-     *
-     * @param object the object to be serialized
-     * @param location the location where to store the serialized data.
-     * @throws IOException if an I/O error occurred.
-     */
-    static final void serialize(final Object object, final String location) throws IOException {
-        // serialize the whole object
-        try (FileOutputStream fos = new FileOutputStream(location);
-                ObjectOutputStream oos = new ObjectOutputStream(fos);) {
-            oos.writeObject(object);
-            LOG.log(Level.INFO, "Saved serialized data to {0}", location);
-        }
-    }
-
-    /**
-     * Deserializes the serialized network data at the specified location and
-     * returns an instance of {@link NN}.
-     *
-     * @param location the location of the serialized network.
-     * @return an instance of {@link NN} created from the deserialized data.
-     * @throws IOException if an I/O error occurred.
-     * @throws ClassNotFoundException assertion error, {@link NN} not found.
-     */
-    static NN deserializeNetwork(final String location) throws IOException, ClassNotFoundException {
-        NN network;
-        try (final FileInputStream fis = new FileInputStream(location);
-                final ObjectInputStream ois = new ObjectInputStream(fis);) {
-            network = (NN) ois.readObject();
-            LOG.log(Level.INFO, "Deserialized data from ", location);
-        }
-        return network;
-    }
-
-    /**
-     * Reads a CSV file from {@code filename} considering the specified
-     * {@code separator}.
-     *
-     * @param filename the file to be read.
-     * @param separator the delimiter/separator.
-     * @param skipHeader true to skip the first line, false otherwise.
-     * @param labelPos the position of the class label.
-     * @return a list consisting of {@link InputVector}.
-     * @throws IOException if an I/O error occurred.
-     */
-    static final DataSet readCSV(String filename, String separator,
-            boolean skipHeader, ClassLabelPos labelPos) throws IOException {
-
-        List<InputVector> inputVectors = new ArrayList<>();
-        try (final FileReader fr = new FileReader(filename);
-                final BufferedReader br = new BufferedReader(fr);) {
-            if (skipHeader) {
-                br.readLine();
-            }
-            String line; // buffer
-            while ((line = br.readLine()) != null) {
-                List<String> splits = new ArrayList<>(Arrays.asList(line.split(separator)));
-                String label;
-                switch (labelPos) {
-                    case FIRST: {
-                        label = splits.remove(0);
-                    }
-                    break;
-                    case LAST: {
-                        label = splits.remove(splits.size() - 1);
-                    }
-                    break;
-                    default:
-                        throw new AssertionError(labelPos.name());
-                }
-                label = label.trim(); // remove leading and trailing whitespace
-                double[] values = new double[splits.size()]; // data
-                for (int i = 0; i < values.length; ++i) {
-                    values[i] = Double.parseDouble(splits.get(i).trim());
-                }
-                inputVectors.add(new InputVector(new ArrayRealVector(values), label));
-            }
-        }
-        return new DataSet(inputVectors);
-    }
-
-    private enum ClassLabelPos {
-        FIRST, LAST;
-    }
-}
+/*
+ * The MIT License
+ * 
+ * Copyright 2018 Matthias Fussenegger, Johannes Stadelmann
+ * 
+ * Permission is hereby granted, free of charge, to any person obtaining a copy 
+ * of this software and associated documentation files (the "Software"), to deal 
+ * in the Software without restriction, including without limitation the rights 
+ * to use, copy, modify, merge, publish, distribute, sublicense, and/or sell 
+ * copies of the Software, and to permit persons to whom the Software is 
+ * furnished to do so, subject to the following conditions:
+ *
+ * The above copyright notice and this permission notice shall be included in 
+ * all copies or substantial portions of the Software.
+ *
+ * THE SOFTWARE IS PROVIDED "AS IS", WITHOUT WARRANTY OF ANY KIND, EXPRESS OR 
+ * IMPLIED, INCLUDING BUT NOT LIMITED TO THE WARRANTIES OF MERCHANTABILITY, 
+ * FITNESS FOR A PARTICULAR PURPOSE AND NONINFRINGEMENT. IN NO EVENT SHALL THE 
+ * AUTHORS OR COPYRIGHT HOLDERS BE LIABLE FOR ANY CLAIM, DAMAGES OR OTHER 
+ * LIABILITY, WHETHER IN AN ACTION OF CONTRACT, TORT OR OTHERWISE, ARISING FROM, 
+ * OUT OF OR IN CONNECTION WITH THE SOFTWARE OR THE USE OR OTHER DEALINGS IN 
+ * THE SOFTWARE.
+ */
+package at.fhv.machinelearning;
+
+import at.fhv.machinelearning.utils.AppUtils;
+import at.fhv.machinelearning.utils.DataSetUtils;
+import java.io.BufferedReader;
+import java.io.FileInputStream;
+import java.io.FileOutputStream;
+import java.io.FileReader;
+import java.io.IOException;
+import java.io.ObjectInputStream;
+import java.io.ObjectOutputStream;
+import java.net.URISyntaxException;
+import java.util.ArrayList;
+import java.util.Arrays;
+import java.util.Collections;
+import java.util.List;
+import java.util.concurrent.CountDownLatch;
+import java.util.concurrent.ExecutorService;
+import java.util.concurrent.Executors;
+import java.util.logging.Level;
+import java.util.logging.Logger;
+
+import org.apache.commons.math3.linear.ArrayRealVector;
+
+/**
+ *
+ * @author Matthias Fussenegger
+ * @author Johannes Stadelmann
+ */
+public final class App {
+
+    private static final Logger LOG = Logger.getLogger(App.class.getName());
+
+    private App() {
+        throw new AssertionError("Holds static members only.");
+    }
+
+    /**
+     * Main entry point of application.
+     *
+     * @param args the command line arguments.
+     */
+    public static void main(String[] args) {
+        ExecutorService executor = Executors.newCachedThreadPool();
+        CountDownLatch countDownLatch = new CountDownLatch(1);
+        try {
+            executor.execute(testWithLetterOrigCSV(countDownLatch)); // with 66% split
+            testWithSeedsCSV(); // synchronously, with CrossValidation (10 folds)
+            countDownLatch.await();
+        } catch (InterruptedException ex) {
+            LOG.log(Level.SEVERE, null, ex);
+        } finally {
+            executor.shutdown();
+        }
+    }
+
+    @SuppressWarnings("SleepWhileInLoop")
+    private static Runnable testWithLetterOrigCSV(CountDownLatch countDownLatch) {
+        try {
+            final String res = "/assets/lettersOrig1000.csv";
+            String csv = AppUtils.getResource(App.class, res);
+            DataSet dataSet = readCSV(csv, ",", true, ClassLabelPos.LAST);
+
+            Collections.shuffle(dataSet.getData());
+
+            final Fold fold = Fold.forPercentageSplit(dataSet, 66, NormalizationMethod.MIN_MAX);
+
+            final int numInput = fold.getTestSet().get(0).getDimension();
+            final int numOutput = DataSetUtils.determineNumberOfOutputNeurons(dataSet);
+
+            ArrayList<Integer> numsHiddenLayer = new ArrayList<>();
+            numsHiddenLayer.add(100); // first hiddenlayer with 100 neurons
+            numsHiddenLayer.add(40); // second hiddenlayer with 40 neurons
+            NN network = NN.create("MNIST", numInput, numsHiddenLayer, numOutput);
+            network.setLearningRate(0.3);
+
+            final NetworkRunnerAsync asyncRunner = NetworkRunners
+                    .createForAsynchronousExecution(network, fold.getTrainSet(), 100);
+
+            // train network asynchronously
+            asyncRunner.setOnCompleted((String s) -> {
+                List<Integer> predicted = asyncRunner.predict(fold.getTestSet());
+                List<Integer> expected = fold.getValidationSet();
+
+                double result = asyncRunner.calculateMetrics(predicted, expected);
+                LOG.log(Level.INFO, "Success rate: {0}", result);
+
+                try { // serialize created network
+                    serialize(network, "nn_letters.ser");
+                } catch (IOException ex) {
+                    LOG.log(Level.SEVERE, null, ex);
+                }
+                countDownLatch.countDown();
+            });
+
+            return asyncRunner;
+
+        } catch (IOException | URISyntaxException ex) {
+            LOG.log(Level.SEVERE, null, ex);
+        }
+
+        return () -> {
+            // no-op
+        };
+    }
+
+    private static void testWithSeedsCSV() {
+        try {
+            final String res = "/assets/seeds_dataset.csv";
+            String csv = AppUtils.getResource(App.class, res);
+            DataSet dataSet = readCSV(csv, ",", false, ClassLabelPos.LAST);
+
+            Collections.shuffle(dataSet.getData());
+
+            List<DataSet> splits = DataSetUtils.crossSplit(dataSet, 10); // 10 folds
+            final List<Fold> folds = Fold.forCrossValidation(splits, NormalizationMethod.MIN_MAX);
+
+            final int numOutput = DataSetUtils.determineNumberOfOutputNeurons(dataSet);
+
+            final StringBuilder sb = new StringBuilder();
+
+            folds.stream().map((fold) -> {
+                int numInput = fold.getTestSet().get(0).getDimension();   
+                ArrayList<Integer> numsHiddenLayer = new ArrayList<>();
+                numsHiddenLayer.add(40); // one hiddenlayer with 40 neurons
+                NN network = NN.create("SEEDS", numInput, numsHiddenLayer, numOutput);
+                NetworkRunner runner = new NetworkRunner(network);
+                runner.trainNetwork(fold.getTrainSet(), 100); // epochs
+                List<Integer> predicted = runner.predict(fold.getTestSet());
+                List<Integer> expected = fold.getValidationSet();
+                return runner.calculateMetrics(predicted, expected);
+            }).forEachOrdered((result) -> {
+                sb.append(result).append(", ");
+            });
+
+            // remove last comma and insert brackets at beginning and end
+            sb.deleteCharAt(sb.length() - 2).insert(0, "[ ").append("]");
+            LOG.log(Level.INFO, "Success rates: {0}", sb);
+        } catch (IOException | URISyntaxException ex) {
+            LOG.log(Level.SEVERE, null, ex);
+        }
+    }
+
+    /**
+     * Serializes the specified object and stores it at the specified location.
+     *
+     * @param object the object to be serialized
+     * @param location the location where to store the serialized data.
+     * @throws IOException if an I/O error occurred.
+     */
+    static final void serialize(final Object object, final String location) throws IOException {
+        // serialize the whole object
+        try (FileOutputStream fos = new FileOutputStream(location);
+                ObjectOutputStream oos = new ObjectOutputStream(fos);) {
+            oos.writeObject(object);
+            LOG.log(Level.INFO, "Saved serialized data to {0}", location);
+        }
+    }
+
+    /**
+     * Deserializes the serialized network data at the specified location and
+     * returns an instance of {@link NN}.
+     *
+     * @param location the location of the serialized network.
+     * @return an instance of {@link NN} created from the deserialized data.
+     * @throws IOException if an I/O error occurred.
+     * @throws ClassNotFoundException assertion error, {@link NN} not found.
+     */
+    static NN deserializeNetwork(final String location) throws IOException, ClassNotFoundException {
+        NN network;
+        try (final FileInputStream fis = new FileInputStream(location);
+                final ObjectInputStream ois = new ObjectInputStream(fis);) {
+            network = (NN) ois.readObject();
+            LOG.log(Level.INFO, "Deserialized data from ", location);
+        }
+        return network;
+    }
+
+    /**
+     * Reads a CSV file from {@code filename} considering the specified
+     * {@code separator}.
+     *
+     * @param filename the file to be read.
+     * @param separator the delimiter/separator.
+     * @param skipHeader true to skip the first line, false otherwise.
+     * @param labelPos the position of the class label.
+     * @return a list consisting of {@link InputVector}.
+     * @throws IOException if an I/O error occurred.
+     */
+    static final DataSet readCSV(String filename, String separator,
+            boolean skipHeader, ClassLabelPos labelPos) throws IOException {
+
+        List<InputVector> inputVectors = new ArrayList<>();
+        try (final FileReader fr = new FileReader(filename);
+                final BufferedReader br = new BufferedReader(fr);) {
+            if (skipHeader) {
+                br.readLine();
+            }
+            String line; // buffer
+            while ((line = br.readLine()) != null) {
+                List<String> splits = new ArrayList<>(Arrays.asList(line.split(separator)));
+                String label;
+                switch (labelPos) {
+                    case FIRST: {
+                        label = splits.remove(0);
+                    }
+                    break;
+                    case LAST: {
+                        label = splits.remove(splits.size() - 1);
+                    }
+                    break;
+                    default:
+                        throw new AssertionError(labelPos.name());
+                }
+                label = label.trim(); // remove leading and trailing whitespace
+                double[] values = new double[splits.size()]; // data
+                for (int i = 0; i < values.length; ++i) {
+                    values[i] = Double.parseDouble(splits.get(i).trim());
+                }
+                inputVectors.add(new InputVector(new ArrayRealVector(values), label));
+            }
+        }
+        return new DataSet(inputVectors);
+    }
+
+    private enum ClassLabelPos {
+        FIRST, LAST;
+    }
+}